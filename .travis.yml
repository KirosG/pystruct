--- conflicted
+++ resolved
@@ -22,30 +22,15 @@
   system_site_packages: true
 env:
   matrix:
-<<<<<<< HEAD
-    ##Ubuntu with OpenGM can work. I've seen it working (build #12)
-    # But I'm getting into a random g++ bug:
-    #    g++: internal compiler error: Killed (program cc1plus)
-    #    Please submit a full bug report, 
-    #- DISTRIB="ubuntu" PYTHON_VERSION="2.7" OPENGM="true"
-=======
     - DISTRIB="ubuntu" PYTHON_VERSION="2.7" OPENGM="true"
->>>>>>> 06832173
     ## ubuntu without opengm
     - DISTRIB="ubuntu" PYTHON_VERSION="2.7" OPENGM="false"
     ## This environment tests the newest supported anaconda env
     - DISTRIB="conda" PYTHON_VERSION="2.7" OPENGM="false"
       NUMPY_VERSION="1.13.3" SCIPY_VERSION="0.19.1"
-<<<<<<< HEAD
-    # python3 only on ubuntu because of cvxopt
-    # Python3 need upgrade of Python code... Work ongoing! (JLM)
-    #- DISTRIB="conda" PYTHON_VERSION="3.4" OPENGM="false"
-    #  NUMPY_VERSION="1.10.4" SCIPY_VERSION="0.17.0"
-=======
     # python3.5 only because of cvxopt?
     - DISTRIB="conda3" PYTHON_VERSION="3.5" OPENGM="false"
       NUMPY_VERSION="1.13" SCIPY_VERSION="1.0"
->>>>>>> 06832173
 install: source continuous_integration/install.sh
 script: bash continuous_integration/test_script.sh
 after_success:
